--- conflicted
+++ resolved
@@ -626,15 +626,9 @@
                         default=['conviction-hpo-fixed-1751615264'],
                         help='Endpoint names to monitor and fix')
     parser.add_argument('--twitter-sentiment', action='store_true',
-<<<<<<< HEAD
                         help='Include Twitter sentiment features in training')
     parser.add_argument('--include-sentiment', action='store_true',
                         help='Include sentiment features in model training')
-=======
-                        help='Include Twitter sentiment integration pipeline')
-    parser.add_argument('--sentiment-symbols', nargs='+',
-                        help='Symbols for sentiment analysis (default: AAPL, MSFT, GOOGL, AMZN, TSLA)')
->>>>>>> ae97cce4
     
     args = parser.parse_args()
     
@@ -659,10 +653,7 @@
     logger.info(f"   Set-and-forget: {args.set_and_forget}")
     logger.info(f"   Dry-run: {args.dry_run}")
     logger.info(f"   Twitter sentiment: {args.twitter_sentiment}")
-<<<<<<< HEAD
     logger.info(f"   Include sentiment: {args.include_sentiment}")
-=======
->>>>>>> ae97cce4
     
     if args.dry_run:
         logger.info("🧪 DRY RUN MODE - No actual operations will be performed")
